# Collection expressions

[!INCLUDE[Specletdisclaimer](../speclet-disclaimer.md)]

## Summary
[summary]: #summary

Collection expressions introduce a new terse syntax, `[e1, e2, e3, etc]`, to create common collection values.  Inlining other collections into these values is possible using a spread operator `..` like so: `[e1, ..c2, e2, ..c2]`.

Several collection-like types can be created without requiring external BCL support.  These types are:

* [Array types](https://github.com/dotnet/csharplang/blob/main/spec/types.md#array-types), such as `int[]`.
* [`Span<T>`](https://learn.microsoft.com/dotnet/api/system.span-1) and [`ReadOnlySpan<T>`](https://learn.microsoft.com/dotnet/api/system.readonlyspan-1).
* Types that support [collection initializers](https://github.com/dotnet/csharplang/blob/main/spec/expressions.md#collection-initializers), such as [`List<T>`](https://learn.microsoft.com/dotnet/api/system.collections.generic.list-1).

Further support is present for collection-like types not covered under the above through a new attribute and API pattern that can be adopted directly on the type itself.

## Motivation
[motivation]: #motivation

* Collection-like values are hugely present in programming, algorithms, and especially in the C#/.NET ecosystem.  Nearly all programs will utilize these values to store data and send or receive data from other components. Currently, almost all C# programs must use many different and unfortunately verbose approaches to create instances of such values. Some approaches also have performance drawbacks. Here are some common examples:

  * Arrays, which require either `new Type[]` or `new[]` before the `{ ... }` values.
  * Spans, which may use `stackalloc` and other cumbersome constructs.
  * Collection initializers, which require syntax like `new List<T>` (lacking inference of a possibly verbose `T`) prior to their values, and which can cause multiple reallocations of memory because they use N `.Add` invocations without supplying an initial capacity.
  * Immutable collections, which require syntax like `ImmutableArray.Create(...)` to initialize the values, and which can cause intermediary allocations and data copying. More efficient construction forms (like `ImmutableArray.CreateBuilder`) are unwieldy and still produce unavoidable garbage.

* Looking at the surrounding ecosystem, we also find examples everywhere of list creation being more convenient and pleasant to use.  TypeScript, Dart, Swift, Elm, Python, and more opt for a succinct syntax for this purpose, with widespread usage, and to great effect. Cursory investigations have revealed no substantive problems arising in those ecosystems with having these literals built in.

* C# has also added [list patterns](https://github.com/dotnet/csharplang/blob/main/proposals/list-patterns.md) in C# 10.  This pattern allows matching and deconstruction of list-like values using a clean and intuitive syntax.  However, unlike almost all other pattern constructs, this matching/deconstruction syntax lacks the corresponding construction syntax.

* Getting the best performance for constructing each collection type can be tricky. Simple solutions often waste both CPU and memory.  Having a literal form allows for maximum flexibility from the compiler implementation to optimize the literal to produce at least as good a result as a user could provide, but with simple code.  Very often the compiler will be able to do better, and the specification aims to allow the implementation large amounts of leeway in terms of implementation strategy to ensure this.

An inclusive solution is needed for C#. It should meet the vast majority of casse for customers in terms of the collection-like types and values they already have. It should also feel natural in the language and mirror the work done in pattern matching.

This leads to a natural conclusion that the syntax should be like `[e1, e2, e3, e-etc]` or `[e1, ..c2, e2]`, which correspond to the pattern equivalents of `[p1, p2, p3, p-etc]` and `[p1, ..p2, p3]`.

## Detailed design
[design]: #detailed-design

The following [grammar](https://github.com/dotnet/csharplang/blob/main/spec/expressions.md#primary-expressions) productions are added:

```diff
primary_no_array_creation_expression
  ...
+ | collection_literal_expression
  ;

+ collection_literal_expression
  : '[' ']'
  | '[' collection_literal_element ( ',' collection_literal_element )* ']'
  ;

+ collection_literal_element
  : expression_element
  | spread_element
  ;

+ expression_element
  : expression
  ;

+ spread_element
  : '..' expression
  ;
```

Collection literals are [target-typed](https://github.com/dotnet/csharplang/blob/main/proposals/csharp-7.1/target-typed-default.md#motivation).

### Spec clarifications
[spec-clarifications]: #spec-clarifications

* For brevity, `collection_literal_expression` will be referred to as "literal" in the following sections.
* `expression_element` instances will commonly be referred to as `e1`, `e_n`, etc.
* `spread_element` instances will commonly be referred to as `..s1`, `..s_n`, etc.
* *span type* means either `Span<T>` or `ReadOnlySpan<T>`.
* Literals will commonly be shown as `[e1, ..s1, e2, ..s2, etc]` to convey any number of elements in any order.  Importantly, this form will be used to represent all cases such as:

  * Empty literals `[]`
  * Literals with no `expression_element` in them.
  * Literals with no `spread_element` in them.
  * Literals with arbitrary ordering of any element type.

* The *iteration type* of `..s_n` is the type of the *iteration variable* determined as if `s_n` were used as the expression being iterated over in a [`foreach_statement`](https://github.com/dotnet/csharpstandard/blob/standard-v6/standard/statements.md#1295-the-foreach-statement).
* Variables starting with `__name` are used to represent the results of the evaluation of `name`, stored in a location so that it is only evaluated once.  For example `__e1` is the evaluation of `e1`.
* `List<T>`, `IEnumerable<T>`, etc. refer to the respective types in the `System.Collections.Generic` namespace.
* The specification defines a [translation](#collection-literal-translation) of the literal to existing C# constructs.  Similar to the [*query expression translation*](https://github.com/dotnet/csharpstandard/blob/standard-v6/standard/expressions.md#11173-query-expression-translation), the literal is itself only legal if the translation would result in legal code.  The purpose of this rule is to avoid having to repeat other rules of the language that are implied (for example, about convertibility of expressions when assigned to storage locations).
* An implementation is not required to translate literals exactly as specified below.  Any translation is legal if the same result is produced and there are no observable differences in the production of the result.
  * For example, an implementation could translate literals like `[1, 2, 3]` directly to a `new int[] { 1, 2, 3 }` expression that itself bakes the raw data into the assembly, eliding the need for `__index` or a sequence of instructions to assign each value. Importantly, this does mean if any step of the translation might cause an exception at runtime that the program state is still left in the state indicated by the translation.

* Collections are assumed to be well-behaved.  For example:

  * It is assumed that the value of `Count` on a collection will produce that same value as the number of elements when enumerated.
  * The types used in this spec defined in the `System.Collections.Generic` namespace are presumed to be side-effect free.  As such, the compiler can optimize scenarios where such types might be used as intermediary values, but otherwise not be exposed.
  * The behavior of collection literals with collections that are not well-behaved is undefined.

## Conversions
[conversions]: #conversions

A *collection literal conversion* allows a collection literal expression to be converted to a type.

The following implicit *collection literal conversions* exist from a collection literal expression:

* To a single dimensional *array type* `T[]` where:

  * For each *element* `Ei` there is an *implicit conversion* to `T`.

* To a *span type* `System.Span<T>` or `System.ReadOnlySpan<T>` where:

  * For each *element* `Ei` there is an *implicit conversion* to `T`.

* To a *type* with a *[create method](#create-methods)* with *parameter type* `System.ReadOnlySpan<T>` where:

  * For each *element* `Ei` there is an *implicit conversion* to `T`.

* To an *[inline array type](https://github.com/dotnet/csharplang/blob/main/proposals/inline-arrays.md)* with *element type* `T` where:

  * For each *element* `Ei` there is an *implicit conversion* to `T`.

* To a *type* that implements `System.Collections.IEnumerable` where:

  * The *type* contains an applicable instance constructor that can be invoked with no arguments or invoked with a single argument for the 0-th parameter where the parameter has type `System.Int32` and name `capacity`.
  * For each *expression element* `Ei` there is an applicable instance or extension method `Add` for a single argument `Ei`.
  * For each *spread element* `Si` there is an applicable instance or extension method `Add` for a single argument of the *iteration type* of `Si`.

  *Open issue: Relying on a parameter named `capacity` seems brittle. Is there an alternative?*

<<<<<<< HEAD
* To one of the following interface types:

  1. `IEnumerable<T>`
  2. `IReadOnlyCollection<T>`
  3. `IReadOnlyList<T>`
  4. `ICollection<T>`
  5. `IList<T>`

  and where for each *element* `Ei` there is an *implicit conversion* to `T`.
=======
* To an *interface type* `System.Collections.Generic.IEnumerable<T>`, `System.Collections.Generic.IReadOnlyCollection<T>`, `System.Collections.Generic.IReadOnlyList<T>`, `System.Collections.Generic.ICollection<T>`, or `System.Collections.Generic.IList<T>` where:

  * For each *element* `Ei` there is an *implicit conversion* to `T`.
>>>>>>> dd228cec

In the cases above, a collection literal *element* `Ei` is considered to have an *implicit conversion* to *type* `T` if:

* `Ei` is an *expression element* and there is an implicit conversion from `Ei` to `T`.
* `Ei` is a *spread element* `Si` and there is an implicit conversion from the *iteration type* of `Si` to `T`.

Types for which there is an implicit collection literal conversion from a collection literal are the valid *target types* for that collection literal.

## Create methods
[create-methods]: #create-methods

A *create method* is indicated with a `[CollectionBuilder]` attribute on the *collection type*.
The attribute specifies the *builder type* and *method name* of a method to be invoked to construct an instance of the collection type.

```c#
namespace System.Runtime.CompilerServices
{
    [AttributeUsage(
        AttributeTargets.Class | AttributeTargets.Struct | AttributeTargets.Interface,
        Inherited = false,
        AllowMultiple = false)]
    public sealed class CollectionBuilderAttribute : System.Attribute
    {
        public CollectionBuilderAttribute(Type builderType, string methodName);
        public Type BuilderType { get; }
        public string MethodName { get; }
    }
}
```
The attribute can be applied to a `class`, `struct`, `ref struct`, or `interface`.
The attribute is not inherited although the attribute can be applied to a base `class` or an `abstract class`.

The collection type must have an [*iteration type*](https://github.com/dotnet/csharpstandard/blob/standard-v6/standard/statements.md#1295-the-foreach-statement).

For the *create method*:

* The *builder type* must be a non-generic `class` or `struct`.
* The method must be defined on the *builder type* directly.
* The method must be `public` and `static`.
* The *arity* of the method must match the *arity* of the collection type.
* The method must have a single parameter of type `System.ReadOnlySpan<E>`, passed by value, and there is an [*identity conversion*](https://github.com/dotnet/csharpstandard/blob/standard-v6/standard/conversions.md#1022-identity-conversion) between `E` and the [*iteration type*](https://github.com/dotnet/csharpstandard/blob/standard-v6/standard/statements.md#1295-the-foreach-statement) of the *collection type*.
* There is an [*identity conversion*](https://github.com/dotnet/csharpstandard/blob/standard-v6/standard/conversions.md#1022-identity-conversion), [*implicit reference conversion*](https://github.com/dotnet/csharpstandard/blob/standard-v6/standard/conversions.md#1028-implicit-reference-conversions), or [*boxing conversion*](https://github.com/dotnet/csharpstandard/blob/standard-v6/standard/conversions.md#1029-boxing-conversions)  between the method return type and the *collection type*.

An error is reported if the `[CollectionBuilder]` attribute does not refer to an invocable method with the expected signature.

Method overloads on the *builder type* with distinct signatures are ignored. Methods declared on base types or interfaces are ignored.

For a *collection expression* with a target type <code>C&lt;S<sub>0</sub>, S<sub>1</sub>, &mldr;&gt;</code> where the *type declaration* <code>C&lt;T<sub>0</sub>, T<sub>1</sub>, &mldr;&gt;</code> has an associated *builder method* <code>B.M&lt;U<sub>0</sub>, U<sub>1</sub>, &mldr;&gt;()</code>, the *generic type arguments* from the target type are applied in order &mdash; and from outermost containing type to innermost &mdash; to the *builder method*.

The span parameter for the *create method* can be explicitly marked `scoped` or `[UnscopedRef]`. If the parameter is implicitly or explicitly `scoped`, the compiler *may* allocate the storage for the span on the stack rather than the heap.

For example, a possible *create method* for `ImmutableArray<T>`:

```csharp
[CollectionBuilder(typeof(ImmutableArray), "Create")]
public struct ImmutableArray<T> { ... }

public static class ImmutableArray
{
    public static ImmutableArray<T> Create<T>(ReadOnlySpan<T> items) { ... }
}
```

With the *create method* above, `ImmutableArray<int> ia = [1, 2, 3];` could be emitted as:

```csharp
[InlineArray(3)] struct __InlineArray3<T> { private T _element0; }

Span<int> __tmp = new __InlineArray3<int>();
__tmp[0] = 1;
__tmp[1] = 2;
__tmp[2] = 3;
ImmutableArray<int> ia =
    ImmutableArray.Create((ReadOnlySpan<int>)__tmp);
```

## Construction
[construction]: #construction

*Give specific ordering for determining how to construct the constructible collection types.*

## Empty collection literal

* The empty literal `[]` has no type.  However, similar to the [*null-literal*](https://github.com/dotnet/csharpstandard/blob/standard-v6/standard/lexical-structure.md#6457-the-null-literal), this literal can be implicitly converted to any [*constructible*](#conversions) collection type.

    For example, the following is not legal as there is no *target type* and there are no other conversions involved:

    ```c#
    var v = []; // illegal
    ```

* Spreading an empty literal is permitted to be elided.  For example:

    ```c#
    bool b = ...
    List<int> l = [x, y, .. b ? [1, 2, 3] : []];
    ```

    Here, if `b` is false, it is not required that any value actually be constructed for the empty literal since it would immediately be spread into zero values in the final literal.

## Ref safety
[ref-safety]: #ref-safety

See [*safe context constraint*](https://github.com/dotnet/csharpstandard/blob/draft-v7/standard/structs.md#164121-general) for definitions of the *safe-context* values: *declaration-block*, *function-member*, and *caller-context*.

The *safe-context* of a collection expression is:

* The safe-context of an empty collection expression `[]` is the *caller-context*.

* If the target type is a *span type* `System.ReadOnlySpan<T>`, and `T` is one of the *primitive types* `bool`, `sbyte`, `byte`, `short`, `ushort`, `char`, `int`, `uint`, `long`, `ulong`, `float`, or `double`, and the collection expression contains *constant values only*, the safe-context of the collection expression is the *caller-context*.

* If the target type is a *span type* `System.Span<T>` or `System.ReadOnlySpan<T>`, the safe-context of the collection expression is the *declaration-block*.

* If the target type is a *ref struct type* with a [*create method*](#create-methods), the safe-context of the collection expression is the [*safe-context of an invocation*](https://github.com/dotnet/csharpstandard/blob/draft-v7/standard/structs.md#164126-method-and-property-invocation) of the create method where the collection expression is the span argument to the method.

* Otherwise the safe-context of the collection expression is the *caller-context*.

A collection expression with a safe-context of *declaration-block* cannot escape the enclosing scope, and the compiler *may* store the collection on the stack rather than the heap.

To allow a collection expression for a ref struct type to escape the *declaration-block*, it may be necessary to cast the expression to another type.

```csharp
static ReadOnlySpan<int> AsSpanConstants()
{
    return [1, 2, 3]; // ok: span refers to assembly data section
}

static ReadOnlySpan<T> AsSpan2<T>(T x, T y)
{
    return [x, y];    // error: span may refer to stack data
}

static ReadOnlySpan<T> AsSpan3<T>(T x, T y, T z)
{
    return (T[])[x, y, z]; // ok: span refers to T[] on heap
}
```

## Type inference
[type-inference]: #type-inference

```c#
var a = AsArray([1, 2, 3]);          // AsArray<int>(int[])
var b = AsListOfArray([[4, 5], []]); // AsListOfArray<int>(List<int[]>)

static T[] AsArray<T>(T[] arg) => arg;
static List<T[]> AsListOfArray<T>(List<T[]> arg) => arg;
```

The [*type inference*](https://github.com/dotnet/csharpstandard/blob/standard-v6/standard/expressions.md#1163-type-inference) rules are updated as follows.

The existing rules for the [*first phase*](https://github.com/dotnet/csharpstandard/blob/standard-v6/standard/expressions.md#11632-the-first-phase) are extracted to a new *input type inference* section, and a  rule is added to *input type inference* and *output type inference* for collection literal expressions.

> 11.6.3.2 The first phase
>
> For each of the method arguments `Eᵢ`:
>
> * An *input type inference* is made *from* `Eᵢ` *to* the corresponding *parameter type* `Tᵢ`.
>
> An *input type inference* is made *from* an expression `E` *to* a type `T` in the following way:
>
> * If `E` is a *collection literal* with elements `Eᵢ` and `T` is a type with an [*iteration type*](https://github.com/dotnet/csharpstandard/blob/standard-v6/standard/statements.md#1295-the-foreach-statement) `Tₑ`, then an *input type inference* is made *from* each `Eᵢ` *to* `Tₑ`.
> * *[existing rules from first phase]* ...

> 11.6.3.7 Output type inferences
>
> An *output type inference* is made *from* an expression `E` *to* a type `T` in the following way:
>
> * If `E` is a *collection literal* with elements `Eᵢ` and `T` is a type with an [*iteration type*](https://github.com/dotnet/csharpstandard/blob/standard-v6/standard/statements.md#1295-the-foreach-statement) `Tₑ`, then an *output type inference* is made *from* each `Eᵢ` *to* `Tₑ`.
> * *[existing rules from output type inferences]* ...

## Extension methods

No changes to [*extension method invocation*](https://github.com/dotnet/csharpstandard/blob/standard-v6/standard/expressions.md#11783-extension-method-invocations) rules. 

> 11.7.8.3 Extension method invocations
>
> An extension method `Cᵢ.Mₑ` is *eligible* if:
>
> * ...
> * An implicit identity, reference, or boxing conversion exists from *expr* to the type of the first parameter of `Mₑ`.

A collection expression does not have a natural type so the existing conversions from *type* are not applicable. As a result, a collection expression cannot be used directly as the first parameter for an extension method invocation.

```c#
static class Extensions
{
    public static ImmutableArray<T> AsImmutableArray<T>(this ImmutableArray<T> arg) => arg;
}

var x = [1].AsImmutableArray();           // error: collection expression has no target type
var y = [2].AsImmutableArray<int>();      // error: ...
var z = Extensions.AsImmutableArray([3]); // ok
```

## Overload resolution
[overload-resolution]: #overload-resolution

[*Better conversion from expression*](https://github.com/dotnet/csharpstandard/blob/standard-v6/standard/expressions.md#11644-better-conversion-from-expression) is updated to prefer certain target types in collection expression conversions.

> Given an implicit conversion `C₁` that converts from an expression `E` to a type `T₁`, and an implicit conversion `C₂` that converts from an expression `E` to a type `T₂`, `C₁` is a ***better conversion*** than `C₂` if one of the following holds:
>
> * `E` exactly matches `T₁` and `E` does not exactly match `T₂`
> * `E` exactly matches both or neither of `T₁` and `T₂`, and `T₁` is a [*better conversion target*](https://github.com/dotnet/csharpstandard/blob/standard-v6/standard/expressions.md#11646-better-conversion-target) than `T₂` **and one of the following holds:**
>   * **`C₁` and `C₂` are *not* collection expression conversions or**
>   * **`T₁` and `T₂` are both *ref struct types* or neither are *ref struct types***
> * **`C₁` and `C₂` are collection expression conversions, and `T₁` is a *ref struct type* with *iteration type* `E₁`, and `T₂` is a *non&dash; ref struct type* with *iteration type* `E₂`, and `E₁` is implicitly convertible to `E₂`**
> * ...

Examples of differences with overload resolution between array initializers and collection expressions:
```c#
static void Generic<T>(Span<T> value) { }
static void Generic<T>(T[] value) { }

static void SpanDerived(Span<string> value) { }
static void SpanDerived(object[] value) { }

static void ArrayDerived(Span<object> value) { }
static void ArrayDerived(string[] value) { }

// Array initializers
Generic(new[] { "" });      // string[]
SpanDerived(new[] { "" });  // ambiguous
ArrayDerived(new[] { "" }); // string[]

// Collection expressions
Generic([""]);              // Span<string>
SpanDerived([""]);          // Span<string>
ArrayDerived([""]);         // ambiguous
```

## Span types
[span-types]: #span-types

The span types `ReadOnlySpan<T>` and `Span<T>` are both [*constructible collection types*](#conversions).  Support for them follows the design for [`params Span<T>`](https://github.com/dotnet/csharplang/blob/main/proposals/params-span.md). Specifically, constructing either of those spans will result in an array T[] created on the [stack](https://github.com/dotnet/csharpstandard/blob/standard-v6/standard/unsafe-code.md#229-stack-allocation) if the params array is within limits (if any) set by the compiler. Otherwise the array will be allocated on the heap.

If the compiler chooses to allocate on the stack, it is not required to translate a literal directly to a `stackalloc` at that specific point.  For example, given:

```c#
foreach (var x in y)
{
    Span<int> span = [a, b, c];
    // do things with span
}
```

The compiler is allowed to translate that using `stackalloc` as long as the `Span` meaning stays the same and [*span-safety*](https://github.com/dotnet/csharplang/blob/main/proposals/csharp-7.2/span-safety.md) is maintained.  For example, it can translate the above to:

```c#
Span<int> __buffer = stackalloc int[3];
foreach (var x in y)
{
    __buffer[0] = a
    __buffer[1] = b
    __buffer[2] = c;
    Span<int> span = __buffer;
    // do things with span
}
```

If the compiler decides to allocate on the heap, the translation for `Span<T>` is simply:

```c#
T[] __array = [...]; // using existing rules
Span<T> __result = __array;
```

## Collection literal translation
[collection-literal-translation]: #collection-literal-translation

* The types of each `spread_element` expression are examined to see if they contain an accessible instance `int Length { get; }` or `int Count { get; }` property in the same fashion as [list patterns](https://github.com/dotnet/csharplang/blob/main/proposals/list-patterns.md).  
If they all have such a property, the literal is considered to have a *known length*.

  * In examples below, references to `.Count` refer to this computed length, however it was obtained.
  * A literal without any `spread_element` expressions has *known length*.
  * If at least one `spread_element` cannot have its count of elements determined, then the literal is considered to have an *unknown length*.
  * Each `spread_element` can have a different type and a different `Length` or `Count` property than the other elements.
  * Having a *known length* does not affect what collections can be created.  It only affects how efficiently the construction can happen. For example, a *known length* literal is statically guaranteed to efficiently create an array or span at runtime.  Specifically, allocating the precise storage needed, and placing all values in the right location once.

* A literal without a *known length* does not have a guarantee around efficient construction.  However, such a literal may still be efficient at runtime.  For example, the compiler is free to use helpers like [`TryGetNonEnumeratedCount(IEnumerable<T>, out int count)`](https://learn.microsoft.com/dotnet/api/system.linq.enumerable.trygetnonenumeratedcount) to determine *at runtime* the capacity needed for the constructed collection.  As above, in examples below, references to `.Count` refer to this computed length, however it was obtained.
* All elements expressions are evaluated left to right (similar to [array_creation_expression](https://github.com/dotnet/csharplang/blob/main/spec/expressions.md#array-creation-expressions)).  These expressions are only evaluated once and any further references to them will refer to the result of that evaluation.
* Evaluation of the element expressions happens entirely first.  Only after all those evaluations happen are calls to `Count` (or `Length` or `TryGetNonEnumeratedCount`) and all enumerations made.
* All methods/properties utilized in a translation (for example `Add`, `this[...]`, `Length`, `Count`, etc.) do not have to be the same.  For example, `SomeCollection<X> x = [a, b];` may invoke different `SomeCollection.Add` methods for each element in the collection literal.

### Interface translation
[interface-translation]: #interface-translation

Given a target type `T` for a literal:

* If `T` is some interface `I<T1>` where that interface is implemented by `List<T1>`, then the literal is translated as:

    ```c#
    List<T1> __temp = [...]; /* standard translation */
    I<T1> __result = __temp;
    ```

In other words, the translation works by using the specified rules with the concrete `List<T>` type as the target type.  That translated value is then implicitly converted to the resultant interface type.

The compiler is free to not use the specific `List<T>`.  Specifically:

1. it may choose to use entirely different types altogether (including types not referenceable by the user).
2. it is only required to expose a type that supports the specific members of the `I` interface.

Doing this allows the compiler to specialize even further, producing less potential garbage.  For example: `IEnumerable<string> e = [""];` could be implemented with a very specialized `singleton collection` that only requires one allocation, and one pointer, instead of the more heavyweight cost that `List<string>` would incur.

### Known length translation
[known-length-translation]: #known-length-translation

Having a *known length* allows for efficient construction of a result with the potential for no copying of data and no unnecessary slack space in a result.

Not having a *known length* does not prevent any result from being created. However, it may result in extra CPU and memory costs producing the data, then moving to the final destination.

* For a *known length* literal `[e1, ..s1, etc]`, the translation first starts with the following:

  ```c#
  int __len = count_of_expression_elements +
              __s1.Count;
              ...
              __s_n.Count;
    ```

* Given a target type `T` for that literal:

  * If `T` is some `T1[]`, then the literal is translated as:

    ```c#
    T1[] __result = new T1[__len];
    int __index = 0;

    __result[__index++] = __e1;
    foreach (T1 __t in __s1)
        __result[__index++] = __t;

    // further assignments of the remaining elements
    ```

  * If `T` is some `Span<T1>`, then the literal is translated as the same as above, except that the `__result` initialization is translated as:

    ```c#
    Span<T1> __result = new T1[__len];

    // same assignments as the array translation
    ```

    The translation may use `stackalloc T1[]` rather than `new T1[]` if [*span-safety*](https://github.com/dotnet/csharplang/blob/main/proposals/csharp-7.2/span-safety.md) is maintained.

  * If `T` is some `ReadOnlySpan<T1>`, then the literal is translated the same as for the `Span<T1>` case except that the final result will be that `Span<T1>` [implicitly converted](https://learn.microsoft.com/dotnet/api/system.span-1.op_implicit#system-span-1-op-implicit(system-span((-0)))-system-readonlyspan((-0))) to a `ReadOnlySpan<T1>`.

    The above forms (for arrays and spans) are the base representations of the literal value and are used for the following translation rules.

    * If `T` supports [object creation](https://github.com/dotnet/csharplang/blob/main/spec/expressions.md#object-creation-expressions), then [member lookup](https://github.com/dotnet/csharplang/blob/main/spec/expressions.md#member-lookup) on `T` is performed to find an accessible `void Construct(T1 values)` method. If found, and if `T1` is a [*constructible*](#conversions) collection type, then the literal is translated as:

      ```c#
      // Generate __storage using existing rules.
      T1 __storage = [...];
      T __result = new T();
      __result.Construct(__storage);
      ```

    * If `T` supports [collection initializers](https://github.com/dotnet/csharplang/blob/main/spec/expressions.md#collection-initializers), then:

      * if the type `T` contains an accessible constructor with a single parameter `int capacity`, then the literal is translated as:

        ```c#
        T __result = new T(capacity: __len);
        __result.Add(__e1);
        foreach (var __t in __s1)
            __result.Add(__t);

        // further additions of the remaining elements
        ```

        Note: the name of the parameter is required to be `capacity`.

        This form allows for a literal to inform the newly constructed type of the count of elements to allow for efficient allocation of internal storage.  This avoids wasteful reallocations as the elements are added.

      * otherwise, the literal is translated as:

        ```c#
        T __result = new T();

        __result.Add(__e1);
        foreach (var __t in __s1)
            __result.Add(__t);

        // further additions of the remaining elements
        ```

        This allows creating the target type, albeit with no capacity optimization to prevent internal reallocation of storage.

### Unknown length translation
[unknown-length-translation]: #unknown-length-translation

* Given a target type `T` for an *unknown length* literal:

  * If `T` supports [collection initializers](https://github.com/dotnet/csharplang/blob/main/spec/expressions.md#collection-initializers), then the literal is translated as:

    ```c#
    T __result = new T();

    __result.Add(__e1);
    foreach (var __t in __s1)
        __result.Add(__t);

    // further additions of the remaining elements
    ```

    This allows spreading of any iterable type, albeit with the least amount of optimization possible.

  * If `T` is some `T1[]`, then the literal has the same semantics as:

    ```c#
    List<T1> __list = [...]; /* initialized using predefined rules */
    T1[] __result = __list.ToArray();
    ```

    The above is inefficient though; it creates the intermediary list, and then creates a copy of the final array from it.  Implementations are free to optimize this away, for example producing code like so:

    ```c#
    T1[] __result = <private_details>.CreateArray<T1>(
        count_of_expression_elements);
    int __index = 0;

    <private_details>.Add(ref __result, __index++, __e1);
    foreach (var __t in __s1)
        <private_details>.Add(ref __result, __index++, __t);

    // further additions of the remaining elements

    <private_details>.Resize(ref __result, __index);
    ```

    This allows for minimal waste and copying, without additional overhead that library collections might incur.

    The counts passed to `CreateArray` are used to provide a starting size hint to prevent wasteful resizes.

## Unsupported scenarios
[unsupported-scenarios]: #unsupported-scenarios

While collection literals can be used for many scenarios, there are a few that they are not capable of replacing.  These include:

* Multi-dimensional arrays (e.g. `new int[5, 10] { ... }`). There is no facility to include the dimensions, and all collection literals are either linear or map structures only.
* Collections which pass special values to their constructors. There is no facility to access the constructor being used.
* Nested collection initializers, e.g. `new Widget { Children = { w1, w2, w3 } }`.  This form needs to stay since it has very different semantics from `Children = [w1, w2, w3]`.  The former calls `.Add` repeatedly on `.Children` while the latter would assign a new collection over `.Children`.  We could consider having the latter form fall back to adding to an existing collection if `.Children` can't be assigned, but that seems like it could be extremely confusing.

## Syntax ambiguities
[syntax-ambiguities]: #syntax-ambiguities

* There are two "true" syntactic ambiguities where there are multiple legal syntactic interpretations of code that uses a `collection_literal_expression`.

  * The `spread_element` is ambiguous with a [`range_expression`](https://github.com/dotnet/csharplang/blob/main/proposals/csharp-8.0/ranges.md#systemrange).  One could technically have:

    ```c#
    Range[] ranges = [range1, ..e, range2];
    ```

    To resolve this, we can either:

    * Require users to parenthesize `(..e)` or include a start index `0..e` if they want a range.
    * Choose a different syntax (like `...`) for spread.  This would be unfortunate for the lack of consistency with slice patterns.

* There are two cases where there isn't a true ambiguity but where the syntax greatly increases parsing complexity.  While not a problem given engineering time, this does still increase cognitive overhead for users when looking at code.

  * Ambiguity between `collection_literal_expression` and `attributes` on statements or local functions.  Consider:

    ```c#
    [X(), Y, Z()]
    ```

    This could be one of:

    ```c#
    // A list literal inside some expression statement
    [X(), Y, Z()].ForEach(() => ...);

    // The attributes for a statement or local function
    [X(), Y, Z()] void LocalFunc() { }
    ```

    Without complex lookahead, it would be impossible to tell without consuming the entirety of the literal.

    Options to address this include:

    * Allow this, doing the parsing work to determine which of these cases this is.
    * Disallow this, and require the user wrap the literal in parentheses like `([X(), Y, Z()]).ForEach(...)`.
    * Ambiguity between a `collection_literal_expression` in a `conditional_expression` and a `null_conditional_operations`.  Consider:

    ```c#
    M(x ? [a, b, c]
    ```

    This could be one of:

    ```c#
    // A ternary conditional picking between two collections
    M(x ? [a, b, c] : [d, e, f]);

    // A null conditional safely indexing into 'x':
    M(x ? [a, b, c]);
    ```

    Without complex lookahead, it would be impossible to tell without consuming the entirety of the literal.

    Note: this is a problem even without a *natural type* because target typing applies through `conditional_expressions`.

    As with the others, we could require parentheses to disambiguate.  In other words, presume the `null_conditional_operation` interpretation unless written like so: `x ? ([1, 2, 3]) :`.  However, that seems rather unfortunate. This sort of code does not seem unreasonable to write and will likely trip people up.

## Drawbacks
[drawbacks]: #drawbacks

* This introduces [yet another form](https://xkcd.com/927/) for collection expressions on top of the myriad ways we already have. This is extra complexity for the language.  That said, this also makes it possible to unify on one ~~ring~~ syntax to rule them all, which means existing codebases can be simplified and moved to a uniform look everywhere.
* Using `[`...`]` instead of `{`...`}` moves away from the syntax we've generally used for arrays and collection initializers already.  Specifically that it uses `[`...`]` instead of `{`...`}`.  However, this was already settled on by the language team when we did list patterns.  We attempted to make `{`...`}` work with list patterns and ran into insurmountable issues.  Because of this, we moved to `[`...`]` which, while new for C#, feels natural in many programming languages and allowed us to start fresh with no ambiguity.  Using `[`...`]` as the corresponding literal form is complementary with our latest decisions, and gives us a clean place to work without problem.

This does introduce warts into the language.  For example, the following are both legal and (fortunately) mean the exact same thing:

```c#
int[] x = { 1, 2, 3 };
int[] x = [ 1, 2, 3 ];
```

However, given the breadth and consistency brought by the new literal syntax, we should consider recommending that people move to the new form.  IDE suggestions and fixes could help in that regard.

## Alternatives
[alternatives]: #alternatives

* What other designs have been considered? What is the impact of not doing this?

## Resolved questions
[resolved]: #resolved-questions

* Should the compiler use `stackalloc` for stack allocation when *inline arrays* are not available and the *iteration type* is a primitive type?

  Resolution: No. Managing a `stackalloc` buffer requires additional effort over an *inline array* to ensure the buffer is not allocated repeatedly when the collection expression is within a loop. The additional complexity in the compiler and in the generated code outweighs the benefit of stack allocation on older platforms.

* In what order should we evaluate literal elements compared with Length/Count property evaluation?  Should we evaluate all elements first, then all lengths?  Or should we evaluate an element, then its length, then the next element, and so on?

  Resolution: We evaluate all elements first, then everything else follows that.

* Can an *unknown length* literal create a collection type that needs a *known length*, like an array, span, or Construct(array/span) collection?  This would be harder to do efficiently, but it might be possible through clever use of pooled arrays and/or builders.

  Resolution: Yes, we allow creating a fixes-length collection from an *unknown length* literal.  The compiler is permitted to implement this in as efficient a manner as possible.

  The following text exists to record the original discussion of this topic.

  <details>

  Users could always make an *unknown length* literal into a *known length* one with code like this:

  ```c#
  ImmutableArray<int> x = [a, ..unknownLength.ToArray(), b];
  ```

  However, this is unfortunate due to the need to force allocations of temporary storage.  We could potentially be more efficient if we controlled how this was emitted.

  </details>

* Can a `collection_literal_expression` be target-typed to an `IEnumerable<T>` or other collection interfaces?

  For example:

  ```c#
  void DoWork(IEnumerable<long> values) { ... }
  // Needs to produce `longs` not `ints` for this to work.
  DoWork([1, 2, 3]);
  ```

  Resolution: Yes, a literal can be target-typed to any interface type `I<T>` that `List<T>` implements.  For example, `IEnumerable<long>`. This is the same as target-typing to `List<long>` and then assigning that result to the specified interface type. The following text exists to record the original discussion of this topic.

  <details>

  The open question here is determining what underlying type to actually create.  One option is to look at the proposal for [`params IEnumerable<T>`](https://github.com/dotnet/csharplang/issues/179).  There, we would generate an array to pass the values along, similar to what happens with `params T[]`.

  </details>

## Unresolved questions
[unresolved]: #unresolved-questions

* Can/should the compiler emit Array.Empty for `[]`?  Should we mandate that it does this, to avoid allocations whenever possible?
* Should it be legal to create and immediately index into a collection literal?  Note: this requires an answer to the unresolved question below of whether collection literals have a *natural type*.
* Stack allocations for huge collections might blow the stack.  Should the compiler have a heuristic for placing this data on the heap?  Should the language be unspecified to allow for this flexibility?  We should follow the spec for [`params Span<T>`](https://github.com/dotnet/csharplang/issues/1757).
* Should we expand on collection initializers to look for the very common `AddRange` method? It could be used by the underlying constructed type to perform adding of spread elements potentially more efficiently.  We might also want to look for things like `.CopyTo` as well.  There may be drawbacks here as those methods might end up causing excess allocations/dispatches versus directly enumerating in the translated code.
* Do we need to target-type `spread_element`?  Consider, for example:

  ```c#
  Span<int> span = [a, ..b ? [c] : [d, e], f];
  ```

  Note: this may commonly come up in the following form to allow conditional inclusion of some set of elements, or nothing if the condition is false:

  ```c#
  Span<int> span = [a, ..b ? [c, d, e] : [], f];
  ```

  In order to evaluate this full literal, we need to evaluate the element expressions within.  That means being able to evaluate `b ? [c] : [d, e]`.  However, absent a target type to evaluate this expression in the context of, and absent any sort of *natural type*, this would we would be unable to determine what to do with either `[c]` or `[d, e]` here.

  To resolve this, we could say that when evaluating a literal's `spread_element` expression, there was an implicit target type equivalent to the target type of the literal itself.  So, in the above, that would be rewritten as:

  ```c#
  int __e1 = a;
  Span<int> __s1 = b ? [c] : [d, e];
  int __e2 = f;

  Span<int> __result = stackalloc int[2 + __s1.Length];
  int __index = 0;

  __result[__index++] = a;
  foreach (int __t in __s1)
    __result[index++] = __t;
  __result[__index++] = f;

  Span<int> span = __result;
  ```

## Design meetings
[design-meetings]: #design-meetings

https://github.com/dotnet/csharplang/blob/main/meetings/2021/LDM-2021-11-01.md#collection-literals
https://github.com/dotnet/csharplang/blob/main/meetings/2022/LDM-2022-03-09.md#ambiguity-of--in-collection-expressions
https://github.com/dotnet/csharplang/blob/main/meetings/2022/LDM-2022-09-28.md#collection-literals

## Working group meetings
[working-group-meetings]: #working-group-meetings

https://github.com/dotnet/csharplang/blob/main/meetings/working-groups/collection-literals/CL-2022-10-06.md
https://github.com/dotnet/csharplang/blob/main/meetings/working-groups/collection-literals/CL-2022-10-14.md
https://github.com/dotnet/csharplang/blob/main/meetings/working-groups/collection-literals/CL-2022-10-21.md
https://github.com/dotnet/csharplang/blob/main/meetings/working-groups/collection-literals/CL-2023-04-05.md
https://github.com/dotnet/csharplang/blob/main/meetings/working-groups/collection-literals/CL-2023-04-28.md
https://github.com/dotnet/csharplang/blob/main/meetings/working-groups/collection-literals/CL-2023-05-26.md
https://github.com/dotnet/csharplang/blob/main/meetings/working-groups/collection-literals/CL-2023-06-12.md
https://github.com/dotnet/csharplang/blob/main/meetings/working-groups/collection-literals/CL-2023-06-26.md
https://github.com/dotnet/csharplang/blob/main/meetings/working-groups/collection-literals/CL-2023-08-03.md
https://github.com/dotnet/csharplang/blob/main/meetings/working-groups/collection-literals/CL-2023-08-10.md

## Upcoming agenda items

* Stack allocations for huge collections might blow the stack.  Should the compiler have a heuristic for placing this data on the heap?  Should the language be unspecified to allow for this flexibility?  We should follow what the spec/impl does for [`params Span<T>`](https://github.com/dotnet/csharplang/issues/1757). Options are:

  * Always stackalloc.  Teach people to be careful with Span.  This allows things like `Span<T> span = [1, 2, ..s]` to work, and be fine as long as `s` is small.  If this could blow the stack, users could always create an array instead, and then get a span around this.  This seems like the most in line with what people might want, but with extreme danger.
  * Only stackalloc when the literal has a *fixed* number of elements (i.e. no spread elements).  This then likely makes things always safe, with fixed stack usage, and the compiler (hopefully) able to reuse that fixed buffer.  However, it means things like `[1, 2, ..s]` would never be possible, even if the user knows it is completely safe at runtime.

* How does overload resolution work?  If an API has:

  ```C#
  public void M(T[] values);
  public void M(List<T> values);
  ```

  What happens with `M([1, 2, 3])`?  We likely need to define 'betterness' for these conversions.

* Should we expand on collection initializers to look for the very common `AddRange` method? It could be used by the underlying constructed type to perform adding of spread elements potentially more efficiently.  We might also want to look for things like `.CopyTo` as well.  There may be drawbacks here as those methods might end up causing excess allocations/dispatches versus directly enumerating in the translated code.
* Generic type inference should be updated to flow type information to/from collection literals.  For example:

  ```C#
  void M<T>(T[] values);
  M([1, 2, 3]);
  ```

  It seems natural that this should be something the inference algorithm can be made aware of.  Once this is supported for the 'base' constructible collection type cases (`T[]`, `I<T>`, `Span<T>` `new T()`), then it should also fall out of the `Collect(constructible_type)` case.  For example:

  ```C#
  void M<T>(ImmutableArray<T> values);
  M([1, 2, 3]);
  ```

  Here, `Immutable<T>` is constructible through an `init void Construct(T[] values)` method.  So the `T[] values` type would be used with inference against `[1, 2, 3]` leading to an inference of `int` for `T`.

* Cast/Index ambiguity.

  Today the following is an expression that is indexed into

  ```c#
  var v = (Expr)[1, 2, 3];
  ```

  But it would be nice to be able to do things like:

  ```c#
  var v = (ImmutableArray<int>)[1, 2, 3];
  ```

  Can/should we take a break here?

* Syntactic ambiguities with `?[`.  

  It might be worthwhile to change the rules for `nullable index access` to state that no space can occur between `?` and `[`.  That would be a breaking change (but likely minor as VS already forces those together if you type them with a space).  If we do this, then we can have `x?[y]` be parsed differently than `x ? [y]`.

  A similar thing occurs if we want to go with https://github.com/dotnet/csharplang/issues/2926.  In that world `x?.y` is ambiguous with `x ? .y`.  If we require the `?.` to abut, we can syntactically distinguish the two cases trivially.  <|MERGE_RESOLUTION|>--- conflicted
+++ resolved
@@ -125,21 +125,9 @@
 
   *Open issue: Relying on a parameter named `capacity` seems brittle. Is there an alternative?*
 
-<<<<<<< HEAD
-* To one of the following interface types:
-
-  1. `IEnumerable<T>`
-  2. `IReadOnlyCollection<T>`
-  3. `IReadOnlyList<T>`
-  4. `ICollection<T>`
-  5. `IList<T>`
-
-  and where for each *element* `Ei` there is an *implicit conversion* to `T`.
-=======
 * To an *interface type* `System.Collections.Generic.IEnumerable<T>`, `System.Collections.Generic.IReadOnlyCollection<T>`, `System.Collections.Generic.IReadOnlyList<T>`, `System.Collections.Generic.ICollection<T>`, or `System.Collections.Generic.IList<T>` where:
 
   * For each *element* `Ei` there is an *implicit conversion* to `T`.
->>>>>>> dd228cec
 
 In the cases above, a collection literal *element* `Ei` is considered to have an *implicit conversion* to *type* `T` if:
 
